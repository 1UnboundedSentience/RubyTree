# tree.rb - This file is part of the RubyTree package.
#
# = tree.rb - Generic implementation of an N-ary tree data structure.
#
# Provides a generic tree data structure with ability to
# store keyed node elements in the tree.  This implementation
# mixes in the Enumerable module.
#
# Author:: Anupam Sengupta (anupamsg@gmail.com)
#

# Copyright (c) 2006, 2007, 2008, 2009, 2010, 2011, 2012, 2013, 2014 Anupam Sengupta
#
# All rights reserved.
#
# Redistribution and use in source and binary forms, with or without modification,
# are permitted provided that the following conditions are met:
#
# - Redistributions of source code must retain the above copyright notice, this
#   list of conditions and the following disclaimer.
#
# - Redistributions in binary form must reproduce the above copyright notice, this
#   list of conditions and the following disclaimer in the documentation and/or
#   other materials provided with the distribution.
#
# - Neither the name of the organization nor the names of its contributors may
#   be used to endorse or promote products derived from this software without
#   specific prior written permission.
#
#   THIS SOFTWARE IS PROVIDED BY THE COPYRIGHT HOLDERS AND CONTRIBUTORS "AS IS"
# AND ANY EXPRESS OR IMPLIED WARRANTIES, INCLUDING, BUT NOT LIMITED TO, THE
# IMPLIED WARRANTIES OF MERCHANTABILITY AND FITNESS FOR A PARTICULAR PURPOSE ARE
# DISCLAIMED. IN NO EVENT SHALL THE COPYRIGHT OWNER OR CONTRIBUTORS BE LIABLE FOR
# ANY DIRECT, INDIRECT, INCIDENTAL, SPECIAL, EXEMPLARY, OR CONSEQUENTIAL DAMAGES
# (INCLUDING, BUT NOT LIMITED TO, PROCUREMENT OF SUBSTITUTE GOODS OR SERVICES;
# LOSS OF USE, DATA, OR PROFITS; OR BUSINESS INTERRUPTION) HOWEVER CAUSED AND ON
# ANY THEORY OF LIABILITY, WHETHER IN CONTRACT, STRICT LIABILITY, OR TORT
# (INCLUDING NEGLIGENCE OR OTHERWISE) ARISING IN ANY WAY OUT OF THE USE OF THIS
# SOFTWARE, EVEN IF ADVISED OF THE POSSIBILITY OF SUCH DAMAGE.
#

require 'tree/tree_deps'

# This module provides a *TreeNode* class whose instances are the primary objects
# for representing nodes in the tree.
#
# This module also acts as the namespace for all classes in the *RubyTree* package.
module Tree

  # == TreeNode Class Description
  #
  # This class models the nodes for an *N-ary* tree data structure. The
  # nodes are *named*, and have a place-holder for the node data (i.e.,
  # _content_ of the node). The node names are required to be *unique*
  # amongst the sibling/peer nodes. Note that the name is implicitly
  # used as an _ID_ within the data structure).
  #
  # The node's _content_ is *not* required to be unique across
  # different nodes in the tree, and can be +nil+ as well.
  #
  # The class provides various methods to navigate the tree, traverse
  # the structure, modify contents of the node, change position of the
  # node in the tree, and to make structural changes to the tree.
  #
  # A node can have any number of *child* nodes attached to it and
  # hence can be used to create N-ary trees.  Access to the child
  # nodes can be made in order (with the conventional left to right
  # access), or randomly.
  #
  # The node also provides direct access to its *parent* node as well
  # as other superior parents in the path to root of the tree.  In
  # addition, a node can also access its *sibling* nodes, if present.
  #
  # Note that while this implementation does not _explicitly_ support
  # directed graphs, the class itself makes no restrictions on
  # associating a node's *content* with multiple nodes in the tree.
  # However, having duplicate nodes within the structure is likely to
  # cause unpredictable behavior.
  #
  # == Example
  #
  # {include:file:examples/example_basic.rb}
  #
  # @author Anupam Sengupta
  class TreeNode
    include Enumerable
    include Comparable
    include Tree::Utils::TreeMetricsHandler
    include Tree::Utils::CamelCaseMethodHandler
    include Tree::Utils::JSONConverter
    include Tree::Utils::TreeMergeHandler

    # @!group Core Attributes

    # @!attribute [r] name
    #
    # Name of this node.  Expected to be unique within the tree.
    #
    # Note that the name attribute really functions as an *ID* within
    # the tree structure, and hence the uniqueness constraint is
    # required.
    #
    # This may be changed in the future, but for now it is best to
    # retain unique names within the tree structure, and use the
    # +content+ attribute for any non-unique node requirements.
    #
    # @see content
    attr_reader   :name

    # @!attribute [rw] content
    # Content of this node.  Can be +nil+.  Note that there is no
    # uniqueness constraint related to this attribute.
    #
    # @see name
    attr_accessor :content

    # @!attribute [r] parent
    # Parent of this node.  Will be +nil+ for a root node.
    attr_reader   :parent

    # @!attribute [r] root
    # Root node for the (sub)tree to which this node belongs.
    # A root node's root is itself.
    #
    # @return [Tree::TreeNode] Root of the (sub)tree.
    def root
      root = self
      root = root.parent while !root.is_root?
      root
    end

    # @!attribute [r] is_root?
    # Returns +true+ if this is a root node.  Note that
    # orphaned children will also be reported as root nodes.
    #
    # @return [Boolean] +true+ if this is a root node.
    def is_root?
      @parent == nil
    end

    # @!attribute [r] has_content?
    # +true+ if this node has content.
    #
    # @return [Boolean] +true+ if the node has content.
    def has_content?
      @content != nil
    end

    # @!attribute [r] is_leaf?
    # +true+ if this node is a _leaf_ - i.e., one without
    # any children.
    #
    # @return [Boolean] +true+ if this is a leaf node.
    #
    # @see #has_children?
    def is_leaf?
      !has_children?
    end

    # @!attribute [r] parentage
    # An array of ancestors of this node in reversed order
    # (the first element is the immediate parent of this node).
    #
    # Returns +nil+ if this is a root node.
    #
    # @return [Array<Tree::TreeNode>] An array of ancestors of this node
    # @return [nil] if this is a root node.
    def parentage
      return nil if is_root?

      parentage_array = []
      prev_parent = self.parent
      while (prev_parent)
        parentage_array << prev_parent
        prev_parent = prev_parent.parent
      end
      parentage_array
    end

    # @!attribute [r] has_children?
    # +true+ if the this node has any child node.
    #
    # @return [Boolean] +true+ if child nodes exist.
    #
    # @see #is_leaf?
    def has_children?
      @children.length != 0
    end

    # @!group Node Creation

    # Creates a new node with a name and optional content.
    # The node name is expected to be unique within the tree.
    #
    # The content can be of any type, and defaults to +nil+.
    #
    # @param [Object] name Name of the node.  Conventional usage is to pass a String
    #   (Integer names may cause *surprises*)
    # @param [Object] content Content of the node.
    #
    # @raise [ArgumentError] Raised if the node name is empty.
    #
    # @note If the name is an +Integer+, then the semantics of {#[]} access
    #   method can be surprising, as an +Integer+ parameter to that method
    #   normally acts as an index to the children array, and follows the
    #   _zero-based_ indexing convention.
    #
    # @see #[]
    def initialize(name, content = nil)
      raise ArgumentError, "Node name HAS to be provided!" if name == nil
      @name, @content = name, content

      if name.kind_of?(Integer)
        warn StandardWarning,
             "Using integer as node name. Semantics of TreeNode[] may not be what you expect! #{name} #{content}"
      end

      self.set_as_root!
      @children_hash = Hash.new
      @children = []
    end

    # Returns a copy of this node, with its parent and children links removed.
    # The original node remains attached to its tree.
    #
    # @return [Tree::TreeNode] A copy of this node.
    def detached_copy
      Tree::TreeNode.new(@name, @content ? @content.clone : nil)
    end

    # Returns a copy of entire (sub-)tree from this node.
    #
    # @author Vincenzo Farruggia
    # @since 0.8.0
    #
    # @return [Tree::TreeNode] A copy of (sub-)tree from this node.
    def detached_subtree_copy
      new_node = detached_copy
      children { |child| new_node << child.detached_subtree_copy }
      new_node
    end

    # Alias for {Tree::TreeNode#detached_subtree_copy}
    #
    # @see Tree::TreeNode#detached_subtree_copy
    alias :dup :detached_subtree_copy

    # Returns a {marshal-dump}[http://ruby-doc.org/core-1.8.7/Marshal.html]
    # represention of the (sub)tree rooted at this node.
    #
    def marshal_dump
      self.collect { |node| node.create_dump_rep }
    end

    # Creates a dump representation of this node and returns the same as
    # a hash.
    def create_dump_rep           # :nodoc:
      { :name => @name, :parent => (is_root? ? nil : @parent.name),  :content => Marshal.dump(@content)}
    end

    protected :create_dump_rep

    # Loads a marshalled dump of a tree and returns the root node of the
    # reconstructed tree. See the
    # {Marshal}[http://ruby-doc.org/core-1.8.7/Marshal.html] class for
    # additional details.
    #
    #
    # @todo This method probably should be a class method.  It currently clobbers self
    #       and makes itself the root.
    #
    def marshal_load(dumped_tree_array)
      nodes = { }
      dumped_tree_array.each do |node_hash|
        name        = node_hash[:name]
        parent_name = node_hash[:parent]
        content     = Marshal.load(node_hash[:content])

        if parent_name then
          nodes[name] = current_node = Tree::TreeNode.new(name, content)
          nodes[parent_name].add current_node
        else
          # This is the root node, hence initialize self.
          initialize(name, content)

          nodes[name] = self    # Add self to the list of nodes
        end
      end
    end

    # @!endgroup

    # Returns string representation of this node.
    # This method is primarily meant for debugging purposes.
    #
    # @return [String] A string representation of the node.
    def to_s
      "Node Name: #{@name}" +
        " Content: " + (@content.to_s || "<Empty>") +
        " Parent: " + (is_root?()  ? "<None>" : @parent.name.to_s) +
        " Children: #{@children.length}" +
        " Total Nodes: #{size()}"
    end

    # @!group Structure Modification

    # Convenience synonym for {Tree::TreeNode#add} method.
    #
    # This method allows an easy mechanism to add node hierarchies to the tree
    # on a given path via chaining the method calls to successive child nodes.
    #
    # @example Add a child and grand-child to the root
    #   root << child << grand_child
    #
    # @param [Tree::TreeNode] child the child node to add.
    #
    # @return [Tree::TreeNode] The added child node.
    #
    # @see Tree::TreeNode#add
    def <<(child)
      add(child)
    end

    # Adds the specified child node to this node.
    #
    # This method can also be used for *grafting* a subtree into this
    # node's tree, if the specified child node is the root of a subtree (i.e.,
    # has child nodes under it).
    #
    # this node becomes parent of the node passed in as the argument, and
    # the child is added as the last child ("right most") in the current set of
    # children of this node.
    #
    # Additionally you can specify a insert position. The new node will be inserted
    # BEFORE that position. If you don't specify any position the node will be
    # just appended. This feature is provided to make implementation of node
    # movement within the tree very simple.
    #
    # If an insertion position is provided, it needs to be within the valid range of:
    #
    #    -children.size..children.size
    #
    # This is to prevent +nil+ nodes being created as children if a non-existant position is used.
    #
    # @param [Tree::TreeNode] child The child node to add.
    # @param [optional, Number] at_index The optional position where the node is to be inserted.
    #
    # @return [Tree::TreeNode] The added child node.
    #
    # @raise [RuntimeError] This exception is raised if another child node with the same
    #                       name exists, or if an invalid insertion position is specified.
    # @raise [ArgumentError] This exception is raised if a +nil+ node is passed as the argument.
    #
    # @see #<<
    def add(child, at_index = -1)
      raise ArgumentError, "Attempting to add a nil node" unless child # Only handles the immediate child scenario
      raise ArgumentError, "Attempting add node to itself" if self.equal?(child)
      raise ArgumentError, "Attempting add root as a child" if self.equal?(root) unless self.is_root?

      # Lazy mans unique test, won't test if children of child are unique in this tree too.
      raise "Child #{child.name} already added!" if @children_hash.include?(child.name)

      if insertion_range.include?(at_index)
        @children.insert(at_index, child)
      else
        raise "Attempting to insert a child at a non-existent location (#{at_index}) when only positions from #{insertion_range.min} to #{insertion_range.max} exist."
      end

      @children_hash[child.name]  = child
      child.parent = self
      return child
    end

    # Return a range of valid insertion positions.  Used in the #add method.
    def insertion_range
      max = @children.size
      min = -(max+1)
      min..max
    end

    private :insertion_range

    # Removes the specified child node from this node.
    #
    # This method can also be used for *pruning* a sub-tree, in cases where the removed child node is
    # the root of the sub-tree to be pruned.
    #
    # The removed child node is orphaned but accessible if an alternate reference exists.  If accessible via
    # an alternate reference, the removed child will report itself as a root node for its sub-tree.
    #
    # @param [Tree::TreeNode] child The child node to remove.
    #
    # @return [Tree::TreeNode] The removed child node, or +nil+ if a +nil+ was passed in as argument.
    #
    # @see #remove_from_parent!
    # @see #remove_all!
    def remove!(child)
      return nil unless child

      @children_hash.delete(child.name)
      @children.delete(child)
      child.set_as_root!
      child
    end

    # Protected method to set the parent node for this node.
    # This method should *NOT* be invoked by client code.
    #
    # @param [Tree::TreeNode] parent The parent node.
    #
    # @return [Tree::TreeNode] The parent node.
    def parent=(parent)         # :nodoc:
      @parent = parent
    end

    protected :parent=

    # Removes this node from its parent. This node becomes the new root for its subtree.
    #
    # If this is the root node, then does nothing.
    #
    # @return [Tree:TreeNode] +self+ (the removed node) if the operation is successful, +nil+ otherwise.
    #
    # @see #remove_all!
    def remove_from_parent!
      @parent.remove!(self) unless is_root?
    end

    # Removes all children from this node.  If an independent reference exists to the child
    # nodes, then these child nodes report themselves as roots after this operation.
    #
    # @return [Tree::TreeNode] this node (+self+)
    #
    # @see #remove!
    # @see #remove_from_parent!
    def remove_all!
      @children.each { |child| child.set_as_root! }

      @children_hash.clear
      @children.clear
      self
    end

    # Protected method which sets this node as a root node.
    #
    # @return +nil+.
    def set_as_root!              # :nodoc:
      @parent = nil
    end

    protected :set_as_root!

    # Freezes all nodes in the (sub)tree rooted at this node.
    #
    # The nodes become immutable after this operation.  In effect, the entire tree's
    # structure and contents become _read-only_ and cannot be changed.
    def freeze_tree!
      each {|node| node.freeze}
    end

    # @!endgroup

    # @!group Tree Traversal

    # Returns the requested node from the set of immediate children.
    #
    # - If the +name+ argument is an _Integer_, then the in-sequence
    #   array of children is accessed using the argument as the
    #   *index* (zero-based).  However, if the second _optional_
    #   +num_as_name+ argument is +true+, then the +name+ is used
    #   literally as a name, and *NOT* as an *index*
    #
    # - If the +name+ argument is *NOT* an _Integer_, then it is taken to
    #   be the *name* of the child node to be returned.
    #
    # If a non-+Integer+ +name+ is passed, and the +num_as_name+
    # parameter is also +true+, then a warning is thrown (as this is a
    # redundant use of the +num_as_name+ flag.)
    #
    # @param [String|Number] name_or_index Name of the child, or its
    #   positional index in the array of child nodes.
    #
    # @param [Boolean] num_as_name Whether to treat the +Integer+
    #   +name+ argument as an actual name, and *NOT* as an _index_ to
    #   the children array.
    #
    # @return [Tree::TreeNode] the requested child node.  If the index
    #   in not in range, or the name is not present, then a +nil+
    #   is returned.
    #
    # @note The use of +Integer+ names is allowed by using the optional +num_as_name+ flag.
    #
    # @raise [ArgumentError] Raised if the +name_or_index+ argument is +nil+.
    #
    # @see #add
    # @see #initialize
    def [](name_or_index, num_as_name=false)
      raise ArgumentError, "Name_or_index needs to be provided!" if name_or_index == nil

      if name_or_index.kind_of?(Integer) and not num_as_name
        @children[name_or_index]
      else
        if num_as_name and not name_or_index.kind_of?(Integer)
          warn StandardWarning, "Redundant use of the `num_as_name` flag for non-integer node name"
        end
        @children_hash[name_or_index]
      end
    end

    # Traverses each node (including this node) of the (sub)tree rooted at this node
    # by yielding the nodes to the specified block.
    #
    # The traversal is *depth-first* and from *left-to-right* in pre-ordered sequence.
    #
    # @yieldparam node [Tree::TreeNode] Each node.
    #
    # @see #preordered_each
    # @see #breadth_each
    #
    # @return [Tree::TreeNode] this node, if a block if given
    # @return [Enumerator] an enumerator on this tree, if a block is *not* given
    def each(&block)             # :yields: node

     return self.to_enum unless block_given?

      node_stack = [self]   # Start with this node

      until node_stack.empty?
        current = node_stack.shift    # Pop the top-most node
        if current                    # The node might be 'nil' (esp. for binary trees)
          yield current               # and process it
          # Stack children of the current node at top of the stack
          node_stack = current.children.clone.concat(node_stack)
        end
      end

      return self if block_given?
    end

    # Traverses the (sub)tree rooted at this node in pre-ordered sequence.
    # This is a synonym of {Tree::TreeNode#each}.
    #
    # @yieldparam node [Tree::TreeNode] Each node.
    #
    # @see #each
    # @see #breadth_each
    #
    # @return [Tree::TreeNode] this node, if a block if given
    # @return [Enumerator] an enumerator on this tree, if a block is *not* given
    def preordered_each(&block)  # :yields: node
      each(&block)
    end

    # Traverses the (sub)tree rooted at this node in post-ordered sequence.
    #
    # @yieldparam node [Tree::TreeNode] Each node.
    #
    # @see #preordered_each
    # @see #breadth_each
    # @return [Tree::TreeNode] this node, if a block if given
    # @return [Enumerator] an enumerator on this tree, if a block is *not* given
    def postordered_each(&block)
      return self.to_enum unless block_given?

      # Using a marked node in order to skip adding the children of nodes that
      # have already been visited. This allows the stack depth to be controlled,
      # and also allows stateful backtracking.
      markednode = Struct.new(:node, :visited)
      node_stack = [markednode.new(self, false)] # Start with self

      until node_stack.empty?
        peek_node = node_stack[0]
        if peek_node.node.has_children? and not peek_node.visited
          peek_node.visited = true
          # Add the children to the stack. Use the marking structure.
          marked_children = peek_node.node.children.map {|node| markednode.new(node, false)}
          node_stack = marked_children.concat(node_stack)
          next
        else
          yield node_stack.shift.node           # Pop and yield the current node
        end
      end

      return self if block_given?
    end

    # Performs breadth-first traversal of the (sub)tree rooted at this node. The
    # traversal at a given level is from *left-to-right*.  this node itself is the first
    # node to be traversed.
    #
    # @yieldparam node [Tree::TreeNode] Each node.
    #
    # @see #preordered_each
    # @see #breadth_each
    #
    # @return [Tree::TreeNode] this node, if a block if given
    # @return [Enumerator] an enumerator on this tree, if a block is *not* given
    def breadth_each(&block)
      return self.to_enum unless block_given?

      node_queue = [self]       # Create a queue with self as the initial entry

      # Use a queue to do breadth traversal
      until node_queue.empty?
        node_to_traverse = node_queue.shift
        yield node_to_traverse
        # Enqueue the children from left to right.
        node_to_traverse.children { |child| node_queue.push child }
      end

      return self if block_given?
    end

    # An array of all the immediate children of this node. The child
    # nodes are ordered "left-to-right" in the returned array.
    #
    # If a block is given, yields each child node to the block
    # traversing from left to right.
    #
    # @yieldparam child [Tree::TreeNode] Each child node.
    #
    # @return [Tree::TreeNode] This node, if a block is given
    # @return [Array<Tree::TreeNode>] An array of the child nodes, if no block is given.
    def children
      if block_given?
        @children.each {|child| yield child}
        return self
      else
        return @children.clone
      end
    end

    # Yields every leaf node of the (sub)tree rooted at this node to the specified block.
    #
    # May yield this node as well if this is a leaf node.
    # Leaf traversal is *depth-first* and *left-to-right*.
    #
    # @yieldparam node [Tree::TreeNode] Each leaf node.
    #
    # @see #each
    # @see #breadth_each
    #
    # @return [Tree::TreeNode] this node, if a block if given
    # @return [Array<Tree::TreeNode>] An array of the leaf nodes
    def each_leaf &block
      if block_given?
        self.each { |node| yield(node) if node.is_leaf? }
        return self
      else
        self.select { |node| node.is_leaf?}
      end
    end

    # @!endgroup

    # @!group Navigating the Child Nodes

    # First child of this node.
    # Will be +nil+ if no children are present.
    #
    # @return [Tree::TreeNode] The first child, or +nil+ if none is present.
    def first_child
      children.first
    end

    # Last child of this node.
    # Will be +nil+ if no children are present.
    #
    # @return [Tree::TreeNode] The last child, or +nil+ if none is present.
    def last_child
      children.last
    end

    # @!group Navigating the Sibling Nodes

    # First sibling of this node. If this is the root node, then returns
    # itself.
    #
    # 'First' sibling is defined as follows:
    # First sibling:: The left-most child of this node's parent, which may be this node itself
    #
    # @return [Tree::TreeNode] The first sibling node.
    #
    # @see #is_first_sibling?
    # @see #last_sibling
    def first_sibling
      is_root? ? self : parent.children.first
    end

    # Returns +true+ if this node is the first sibling at its level.
    #
    # @return [Boolean] +true+ if this is the first sibling.
    #
    # @see #is_last_sibling?
    # @see #first_sibling
    def is_first_sibling?
      first_sibling == self
    end

    # Last sibling of this node.  If this is the root node, then returns
    # itself.
    #
    # 'Last' sibling is defined as follows:
    # Last sibling:: The right-most child of this node's parent, which may be this node itself
    #
    # @return [Tree::TreeNode] The last sibling node.
    #
    # @see #is_last_sibling?
    # @see #first_sibling
    def last_sibling
      is_root? ? self : parent.children.last
    end

    # Returns +true+ if this node is the last sibling at its level.
    #
    # @return [Boolean] +true+ if this is the last sibling.
    #
    # @see #is_first_sibling?
    # @see #last_sibling
    def is_last_sibling?
      last_sibling == self
    end

    # An array of siblings for this node. This node is excluded.
    #
    # If a block is provided, yields each of the sibling nodes to the block.
    # The root always has +nil+ siblings.
    #
    # @yieldparam sibling [Tree::TreeNode] Each sibling node.
    #
    # @return [Array<Tree::TreeNode>] Array of siblings of this node. Will return an empty array for *root*
    # @return [Tree::TreeNode] This node, if no block is given
    #
    # @see #first_sibling
    # @see #last_sibling
    def siblings
      if block_given?
        parent.children.each { |sibling| yield sibling if sibling != self }
        return self
      else
        return [] if is_root?
        siblings = []
        parent.children {|my_sibling| siblings << my_sibling if my_sibling != self}
        siblings
      end
    end

    # +true+ if this node is the only child of its parent.
    #
    # As a special case, a root node will always return +true+.
    #
    # @return [Boolean] +true+ if this is the only child of its parent.
    #
    # @see #siblings
    def is_only_child?
      is_root? ? true : parent.children.size == 1
    end

    # Next sibling for this node.
    # The _next_ node is defined as the node to right of this node.
    #
    # Will return +nil+ if no subsequent node is present, or if this is a root node.
    #
    # @return [Tree::treeNode] the next sibling node, if present.
    #
    # @see #previous_sibling
    # @see #siblings
    def next_sibling
      return nil if is_root?

      myidx = parent.children.index(self)
      parent.children.at(myidx + 1) if myidx
    end

    # Previous sibling of this node.
    # _Previous_ node is defined to be the node to left of this node.
    #
    # Will return +nil+ if no predecessor node is present, or if this is a root node.
    #
    # @return [Tree::treeNode] the previous sibling node, if present.
    #
    # @see #next_sibling
    # @see #siblings
    def previous_sibling
      return nil if is_root?

      myidx = parent.children.index(self)
      parent.children.at(myidx - 1) if myidx && myidx > 0
    end

    # @!endgroup

    # Provides a comparision operation for the nodes.
    #
    # Comparision is based on the natural ordering of the node name objects.
    #
    # @param [Tree::TreeNode] other The other node to compare against.
    #
    # @return [Integer] +1 if this node is a 'successor', 0 if equal and -1 if this node is a 'predecessor'.
    def <=>(other)
      return +1 if other == nil
      self.name <=> other.name
    end

    # Pretty prints the (sub)tree rooted at this node.
    #
    # @param [Integer] level The indentation level (4 spaces) to start with.
<<<<<<< HEAD
    # @param [Proc] block optional block to use for rendering 
    def print_tree(level = 0, block = lambda { |node, prefix|  puts "#{prefix} #{node.name}" })
      prefix = ''
=======
    def print_tree(max_depth = nil, level = 0)
>>>>>>> d100c027
      if is_root?
        prefix << '*'
      else
        prefix << '|' unless parent.is_last_sibling?
        prefix << (' ' * (level - 1) * 4)
        prefix << (is_last_sibling? ? '+' : '|')
        prefix << '---'
        prefix << (has_children? ? '+' : '>')
      end

<<<<<<< HEAD
      block.call(self, prefix)
=======
      puts " #{name}"
      
      return unless max_depth.nil? || level < max_depth
>>>>>>> d100c027

      children { |child| child.print_tree(level + 1, block) if child } # Child might be 'nil'
    end

  end
end<|MERGE_RESOLUTION|>--- conflicted
+++ resolved
@@ -805,13 +805,11 @@
     # Pretty prints the (sub)tree rooted at this node.
     #
     # @param [Integer] level The indentation level (4 spaces) to start with.
-<<<<<<< HEAD
-    # @param [Proc] block optional block to use for rendering 
-    def print_tree(level = 0, block = lambda { |node, prefix|  puts "#{prefix} #{node.name}" })
+    # @param [Integer] max_depth optional maximum depth at which the printing with stop.
+    # @param [Proc] block optional block to use for rendering
+    def print_tree(level = 0, max_depth = nil, block = lambda { |node, prefix|  puts "#{prefix} #{node.name}" })
       prefix = ''
-=======
-    def print_tree(max_depth = nil, level = 0)
->>>>>>> d100c027
+
       if is_root?
         prefix << '*'
       else
@@ -822,13 +820,9 @@
         prefix << (has_children? ? '+' : '>')
       end
 
-<<<<<<< HEAD
       block.call(self, prefix)
-=======
-      puts " #{name}"
-      
+
       return unless max_depth.nil? || level < max_depth
->>>>>>> d100c027
 
       children { |child| child.print_tree(level + 1, block) if child } # Child might be 'nil'
     end
