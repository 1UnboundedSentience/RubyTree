language: ruby
bundler_args: --without development
cache: bundler
<<<<<<< HEAD
=======
gemfile: gemfiles/Gemfile.travis
>>>>>>> 38cab148
rvm:
  - 1.9.2
  - 1.9.3
  - 2.0.0
  - 2.1.0
  - ruby-head    # The latest Ruby, whatever version it happens to be.
  - jruby-18mode # JRuby in 1.8 mode
  - jruby-19mode # JRuby in 1.9 mode
<<<<<<< HEAD
#  - rbx-2.1.1   # rbx has been problematic in Travis.
=======
  - rbx-2.1.1
>>>>>>> 38cab148
  - 1.8.7
  - ree          # Ruby Enterprise Edition
# blacklist
branches:
  except:
    - rt-site
    - gh-pages<|MERGE_RESOLUTION|>--- conflicted
+++ resolved
@@ -1,10 +1,7 @@
 language: ruby
 bundler_args: --without development
 cache: bundler
-<<<<<<< HEAD
-=======
-gemfile: gemfiles/Gemfile.travis
->>>>>>> 38cab148
+
 rvm:
   - 1.9.2
   - 1.9.3
@@ -13,11 +10,7 @@
   - ruby-head    # The latest Ruby, whatever version it happens to be.
   - jruby-18mode # JRuby in 1.8 mode
   - jruby-19mode # JRuby in 1.9 mode
-<<<<<<< HEAD
 #  - rbx-2.1.1   # rbx has been problematic in Travis.
-=======
-  - rbx-2.1.1
->>>>>>> 38cab148
   - 1.8.7
   - ree          # Ruby Enterprise Edition
 # blacklist
